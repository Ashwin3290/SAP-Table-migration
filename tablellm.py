import os
import uuid
import logging
import json
import requests
import pandas as pd    
from dotenv import load_dotenv
<<<<<<< HEAD
import google.generativeai as genai
=======
from google import genai
from google.genai import types
>>>>>>> 57bedce7

from prompt_format import SINGLE_TABLE_TEMPLATE, DOUBLE_TABLE_TEMPLATE
from code_exec import create_code_file, execute_code

# Set up logging
logging.basicConfig(level=logging.INFO, format='%(asctime)s - %(levelname)s - %(message)s')
logger = logging.getLogger(__name__)

# Load environment variables
load_dotenv()

api_key = os.environ.get('GEMINI_API_KEY')

client = genai.Client(api_key=api_key)

# Load configuration
try:
    with open('config.json', 'r') as f:
        config = json.load(f)
    OLLAMA_URL = config.get('model_url', 'http://localhost:11434/api/generate')
    OLLAMA_MODEL = config.get('model_name', 'llama3')
except Exception as e:
    logger.warning(f"Error loading config: {e}. Using default values.")
    OLLAMA_URL = 'http://localhost:11434/api/generate'
    OLLAMA_MODEL = 'llama3'

table_desc = pd.read_excel('MARA_desc.xlsx')


class TableLLM:
    """TableLLM handles generating and executing code for table analysis"""
    
    def __init__(self):
        """Initialize the TableLLM instance"""
        # Configure Gemini if API key is available
        self.use_gemini = False
        if 'GEMINI_API_KEY' in os.environ:
            try:
                genai.configure(api_key=os.environ['GEMINI_API_KEY'])
                self.use_gemini = True
                logger.info("Using Gemini API for code generation")
            except Exception as e:
                logger.warning(f"Error configuring Gemini: {e}. Falling back to Ollama.")
    
    def _format_single_table_prompt(self, question, table):
        """Format a single table prompt"""
        # Extract header and first few rows
        table_lines = table.strip().split('\n')
        header = table_lines[0]
        sample_rows = '\n'.join(table_lines[1:6])  # First 5 data rows
        
        return SINGLE_TABLE_TEMPLATE.format(
            csv_data=f"{header}\n{sample_rows}",
            question=question
        )
    
    def _format_double_table_prompt(self, question, tables):
        """Format a double table prompt"""
        # Extract header and first few rows for each table
        table1_lines = tables[0].strip().split('\n')
        header1 = table1_lines[0]
        sample_rows1 = '\n'.join(table1_lines[1:6])
        
        table2_lines = tables[1].strip().split('\n')
        header2 = table2_lines[0]
        sample_rows2 = '\n'.join(table2_lines[1:6])
        
        return DOUBLE_TABLE_TEMPLATE.format(
            csv_data1=f"{header1}\n{sample_rows1}",
            csv_data2=f"{header2}\n{sample_rows2}",
            question=question
        )

    
<<<<<<< HEAD
    def _generate_with_gemini(self, prompt):
        """Generate response using Gemini API"""
        try:
            model = genai.GenerativeModel('gemini-2.0-flash')
            response = model.generate_content(prompt)
=======
    def _format_qa_prompt(self, question, table, description=''):
        """Format a QA prompt"""
        return QA_TEMPLATE.format(
            table_descriptions=description,
            table_in_csv=table,
            question=question
        )
    
    def _generate_with_gemini(self, prompt):
        """Generate response using Gemini API"""
        try:
            response = client.models.generate_content(
            model="gemini-2.0-flash",
            contents = prompt,
        )
>>>>>>> 57bedce7
            return response.text
        except Exception as e:
            logger.error(f"Error with Gemini: {e}")
            return None
    
    def _generate_with_ollama(self, prompt):
        """Generate response using Ollama API"""
        try:
            data = {
                'model': OLLAMA_MODEL,
                'prompt': prompt,
                'stream': False,
                'temperature': 0.2,  # Lower temperature for more deterministic code
                'top_p': 0.95,
                'max_tokens': 2048
            }
            
            response = requests.post(url=OLLAMA_URL, json=data, timeout=60)
            if response.status_code == 200:
                return response.json()['response']
            else:
                logger.error(f"Error from Ollama API: {response.status_code}")
                return f"Error from LLM service. Status code: {response.status_code}"
        except Exception as e:
            logger.error(f"Error connecting to Ollama: {e}")
            return f"Error connecting to LLM service: {str(e)}"
    
    def generate(self, prompt):
        """Generate a response using the available LLM service"""
        if self.use_gemini:
            response = self._generate_with_gemini(prompt)
            if response:
                return response
            
        # Fall back to Ollama if Gemini fails or isn't configured
        return self._generate_with_ollama(prompt)
    
    def process_query(self, question, tables, dataframes, mode='Code'):
        """Process a query and execute code or generate QA response"""
        
        is_double = isinstance(tables, tuple) and len(tables) == 2
        
        # Generate the appropriate prompt
        if mode == 'QA':
            description = ''
            if isinstance(tables, dict) and 'description' in tables:
                description = tables['description']
            prompt = self._format_qa_prompt(question, tables, description)
            response = self.generate(prompt)
            return response, None  # No code to execute for QA
        
        elif mode == 'Code':
            if is_double:
                prompt = self._format_double_table_prompt(question, tables)
            else:
                prompt = self._format_single_table_prompt(question, tables)
            
            prompt = prompt + "\n\nTable Description:\n" + table_desc.to_csv(index=False)
                
            logger.info(f"Generating code for query: {question}")
            
            # Generate code content and extract only the body
            raw_code = self.generate(prompt)
            
            # Clean the code - extract only what would go inside the function
            if "# CODE STARTS HERE" in raw_code and "# CODE ENDS HERE" in raw_code:
                start_marker = "# CODE STARTS HERE"
                end_marker = "# CODE ENDS HERE"
                start_idx = raw_code.find(start_marker) + len(start_marker)
                end_idx = raw_code.find(end_marker)
                if start_idx != -1 and end_idx != -1:
                    code_content = raw_code[start_idx:end_idx].strip()
                else:
                    code_content = raw_code
            else:
                code_content = raw_code

            
            if "```python" in code_content:
                code_content = code_content.replace("```python", "").replace("```", "")
            if "```" in code_content:
                code_content = code_content.replace("```", "")
            # Create a code file with the generated content
            code_file = create_code_file(code_content, question, is_double=is_double)
            
            # Execute the code
            result = execute_code(code_file, dataframes, is_double=is_double)
            
            return code_content, result
        
        else:
            return f"Unknown mode: {mode}", None
            
    def save_interaction(self, question, code, result, file_details, db_client=None):
        """Save the interaction to database if a client is provided"""
        if not db_client:
            return None
            
        session_id = str(uuid.uuid4())
        try:
            db_client.chat.insert_one({
                'session_id': session_id,
                'question': question,
                'code': code,
                'result': str(result)[:1000],  # Limit result size
                'file_details': file_details,
                'vote': 0
            })
            return session_id
        except Exception as e:
            logger.error(f"Error saving to database: {e}")
            return None<|MERGE_RESOLUTION|>--- conflicted
+++ resolved
@@ -5,12 +5,8 @@
 import requests
 import pandas as pd    
 from dotenv import load_dotenv
-<<<<<<< HEAD
-import google.generativeai as genai
-=======
 from google import genai
 from google.genai import types
->>>>>>> 57bedce7
 
 from prompt_format import SINGLE_TABLE_TEMPLATE, DOUBLE_TABLE_TEMPLATE
 from code_exec import create_code_file, execute_code
@@ -85,21 +81,6 @@
         )
 
     
-<<<<<<< HEAD
-    def _generate_with_gemini(self, prompt):
-        """Generate response using Gemini API"""
-        try:
-            model = genai.GenerativeModel('gemini-2.0-flash')
-            response = model.generate_content(prompt)
-=======
-    def _format_qa_prompt(self, question, table, description=''):
-        """Format a QA prompt"""
-        return QA_TEMPLATE.format(
-            table_descriptions=description,
-            table_in_csv=table,
-            question=question
-        )
-    
     def _generate_with_gemini(self, prompt):
         """Generate response using Gemini API"""
         try:
@@ -107,7 +88,6 @@
             model="gemini-2.0-flash",
             contents = prompt,
         )
->>>>>>> 57bedce7
             return response.text
         except Exception as e:
             logger.error(f"Error with Gemini: {e}")
