{
  "source_table_name": [
    "MARA"
  ],
  "source_field_names": [
    "MATNR",
    "MTART"
<<<<<<< HEAD
  ],
  "target_table_name": "Unnamed: 0,PRODUCT,MEINS",
  "target_sap_fields": [
    "PRODUCT",
    "MEINS"
=======
>>>>>>> 0c299b79
  ],
  "filtering_fields": [
    "MTART"
  ],
<<<<<<< HEAD
  "transformation_logic": "The transformation logic involves extracting the 'PRODUCT' (Material Number) and 'MEINS' (Base Unit of Measure) fields from the target table where the 'MTART' (Material Type) in the MARA table equals 'ROH' (Raw Material)."
=======
  "transformation_logic": "Extract Material Number (MATNR) from the MARA table where the Material Type (MTART) is equal to 'ROH'. Load the extracted Material Number into the PRODUCT field of the target table."
>>>>>>> 0c299b79
}<|MERGE_RESOLUTION|>--- conflicted
+++ resolved
@@ -4,22 +4,15 @@
   ],
   "source_field_names": [
     "MATNR",
-    "MTART"
-<<<<<<< HEAD
+    "MEINS"
   ],
-  "target_table_name": "Unnamed: 0,PRODUCT,MEINS",
+  "target_table_name": "Unnamed: 0",
   "target_sap_fields": [
     "PRODUCT",
     "MEINS"
-=======
->>>>>>> 0c299b79
   ],
   "filtering_fields": [
     "MTART"
   ],
-<<<<<<< HEAD
-  "transformation_logic": "The transformation logic involves extracting the 'PRODUCT' (Material Number) and 'MEINS' (Base Unit of Measure) fields from the target table where the 'MTART' (Material Type) in the MARA table equals 'ROH' (Raw Material)."
-=======
-  "transformation_logic": "Extract Material Number (MATNR) from the MARA table where the Material Type (MTART) is equal to 'ROH'. Load the extracted Material Number into the PRODUCT field of the target table."
->>>>>>> 0c299b79
+  "transformation_logic": "The transformation logic involves retrieving the Unit of Measure (MEINS) for materials based on a hierarchical lookup in different MARA tables. The logic is as follows:\n\n1.  **First Lookup**: Check for the material number (MATNR) in the MARA_500 table. If a matching entry is found, retrieve the corresponding Unit of Measure (MEINS) from MARA_500 and populate the target table's MEINS field.\n\n2.  **Second Lookup (Fallback)**: If no matching entry is found in MARA_500, check for the material number in the MARA_700 table. If a match is found, retrieve the Unit of Measure (MEINS) from MARA_700 and populate the target table's MEINS field.\n\n3.  **Third Lookup (Final Fallback)**: If no matching entry is found in either MARA_500 or MARA_700, retrieve the Unit of Measure (MEINS) from the standard MARA table and populate the target table's MEINS field.\n\nIn summary, the transformation prioritizes MARA_500, then MARA_700, and finally MARA for retrieving the unit of measure for a given material."
 }