--- conflicted
+++ resolved
@@ -236,18 +236,10 @@
     """
         
 
-<<<<<<< HEAD
-            client = genai.Client(api_key=os.environ.get("GEMINI_API_KEY"))
-            response = client.models.generate_content(
-                model="gemini-2.5-flash",
-                contents=prompt,
-                config=types.GenerateContentConfig(temperature=0.1)
-=======
             llm= LLMManager(
                 provider="google",
                 model="gemini/gemini-2.5-flash",
                 api_key=os.getenv("API_KEY") or os.getenv("GEMINI_API_KEY")
->>>>>>> 110c9372
             )
             
             response = llm.generate(prompt, temperature=0.05, max_tokens=500)
@@ -1238,18 +1230,10 @@
     """
 
 
-<<<<<<< HEAD
-            client = genai.Client(api_key=os.environ.get("GEMINI_API_KEY"))
-            response = client.models.generate_content(
-                model="gemini-2.5-flash", 
-                contents=prompt,
-                config=types.GenerateContentConfig(temperature=0.1)
-=======
             llm= LLMManager(
                 provider="google",
                 model="gemini/gemini-2.5-flash",
                 api_key=os.getenv("API_KEY") or os.getenv("GEMINI_API_KEY")
->>>>>>> 110c9372
             )
             response = llm.generate(prompt)
 
@@ -1331,18 +1315,10 @@
     """
 
 
-<<<<<<< HEAD
-            client = genai.Client(api_key=os.environ.get("GEMINI_API_KEY"))
-            response = client.models.generate_content(
-                model="gemini-2.5-flash", 
-                contents=prompt,
-                config=types.GenerateContentConfig(temperature=0.2)
-=======
             llm= LLMManager(
                 provider="google",
                 model="gemini/gemini-2.5-flash",
                 api_key=os.getenv("API_KEY") or os.getenv("GEMINI_API_KEY")
->>>>>>> 110c9372
             )
             response = llm.generate(prompt)
             
